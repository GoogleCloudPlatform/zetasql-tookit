--- conflicted
+++ resolved
@@ -269,16 +269,6 @@
    * Returns the names a resource referenced by the provided string should have in the underlying
    * {@link SimpleCatalog}.
    *
-<<<<<<< HEAD
-   * <p> If the reference is qualified, its complete name in the catalog will be in the form of
-   * "project.dataset.resource". If the resource is in the default project, an additional name
-   * in the form of "dataset.resource" will be returned.
-   *
-   * <p> For unqualified resource (e.g. temporary tables), the name will be used as-is.
-   *
-   * @param reference The string used to reference the resource (e.g. "project.dataset.table",
-   * "dataset.function", "tableName")
-=======
    * <p>If the reference is qualified, its complete name in the catalog will be in the form of
    * "project.dataset.resource". If the resource is in the default project, an additional name in
    * the form of "dataset.resource" will be returned.
@@ -287,23 +277,10 @@
    *
    * @param reference The string used to reference the resource (e.g. "project.dataset.table",
    *     "dataset.function", "tableName")
->>>>>>> d31b44cb
    * @return The list of names the resource should have in the underlying {@link SimpleCatalog}
    */
   private List<String> buildCatalogNamesForResource(String reference) {
     boolean isQualified = BigQueryReference.isQualified(reference);
-<<<<<<< HEAD
-
-    if (!isQualified) {
-      return ImmutableList.of(reference);
-    }
-
-    BigQueryReference parsedReference =
-        BigQueryReference.from(this.defaultProjectId, reference);
-    boolean isInDefaultProject =
-        parsedReference.getProjectId().equalsIgnoreCase(this.defaultProjectId);
-
-=======
 
     if (!isQualified) {
       return ImmutableList.of(reference);
@@ -313,7 +290,6 @@
     boolean isInDefaultProject =
         parsedReference.getProjectId().equalsIgnoreCase(this.defaultProjectId);
 
->>>>>>> d31b44cb
     if (isInDefaultProject) {
       return ImmutableList.of(parsedReference.getFullName(), parsedReference.getNameWithDataset());
     } else {
@@ -336,15 +312,9 @@
   /**
    * {@inheritDoc}
    *
-<<<<<<< HEAD
-   * <p> If the table is not temporary and is in the catalog's default project, it will be
-   * registered twice. Once as "project.dataset.table" and once as "dataset.table". That way,
-   * queries that omit the project when referencing the table can be analyzed.
-=======
    * <p>If the table is not temporary and is in the catalog's default project, it will be registered
    * twice. Once as "project.dataset.table" and once as "dataset.table". That way, queries that omit
    * the project when referencing the table can be analyzed.
->>>>>>> d31b44cb
    *
    * @throws BigQueryCreateError if a pre-create validation fails
    * @throws CatalogResourceAlreadyExists if the table already exists and CreateMode !=
@@ -363,14 +333,9 @@
     List<String> catalogNamesForTable = buildCatalogNamesForResource(table.getFullName());
 
     try {
-<<<<<<< HEAD
-      catalogNamesForTable.forEach(catalogName ->
-          CatalogOperations.createTableInCatalog(catalog, catalogName, table, createMode));
-=======
       catalogNamesForTable.forEach(
           catalogName ->
               CatalogOperations.createTableInCatalog(catalog, catalogName, table, createMode));
->>>>>>> d31b44cb
     } catch (CatalogResourceAlreadyExists alreadyExists) {
       throw this.addCaseInsensitivityWarning(alreadyExists);
     }
@@ -379,11 +344,7 @@
   /**
    * {@inheritDoc}
    *
-<<<<<<< HEAD
-   * <p> If the function is not temporary and is in the catalog's default project, it will be
-=======
    * <p>If the function is not temporary and is in the catalog's default project, it will be
->>>>>>> d31b44cb
    * registered twice. Once as "project.dataset.function" and once as "dataset.function". That way,
    * queries that omit the project when referencing the table can be analyzed.
    *
@@ -416,16 +377,10 @@
     List<String> catalogNamesForFunction = buildCatalogNamesForResource(fullName);
 
     try {
-<<<<<<< HEAD
-      catalogNamesForFunction.forEach(catalogName ->
-          CatalogOperations.createFunctionInCatalog(
-              catalog, catalogName, resolvedFunction, createMode));
-=======
       catalogNamesForFunction.forEach(
           catalogName ->
               CatalogOperations.createFunctionInCatalog(
                   catalog, catalogName, resolvedFunction, createMode));
->>>>>>> d31b44cb
     } catch (CatalogResourceAlreadyExists alreadyExists) {
       throw this.addCaseInsensitivityWarning(alreadyExists);
     }
@@ -434,11 +389,7 @@
   /**
    * {@inheritDoc}
    *
-<<<<<<< HEAD
-   * <p> If the function in the catalog's default project, it will be registered twice. Once as
-=======
    * <p>If the function in the catalog's default project, it will be registered twice. Once as
->>>>>>> d31b44cb
    * "project.dataset.function" and once as "dataset.function". That way, queries that omit the
    * project when referencing the table can be analyzed.
    *
@@ -461,15 +412,10 @@
     List<String> catalogNamesForFunction = buildCatalogNamesForResource(fullName);
 
     try {
-<<<<<<< HEAD
-      catalogNamesForFunction.forEach(catalogName ->
-          CatalogOperations.createTVFInCatalog(catalog, catalogName, resolvedTvfInfo, createMode));
-=======
       catalogNamesForFunction.forEach(
           catalogName ->
               CatalogOperations.createTVFInCatalog(
                   catalog, catalogName, resolvedTvfInfo, createMode));
->>>>>>> d31b44cb
     } catch (CatalogResourceAlreadyExists alreadyExists) {
       throw this.addCaseInsensitivityWarning(alreadyExists);
     }
@@ -478,11 +424,7 @@
   /**
    * {@inheritDoc}
    *
-<<<<<<< HEAD
-   * <p> If the procedure in the catalog's default project, it will be registered twice. Once as
-=======
    * <p>If the procedure in the catalog's default project, it will be registered twice. Once as
->>>>>>> d31b44cb
    * "project.dataset.procedure" and once as "dataset.procedure". That way, queries that omit the
    * project when referencing the table can be analyzed.
    *
@@ -502,16 +444,10 @@
     List<String> catalogNamesForProcedure = buildCatalogNamesForResource(fullName);
 
     try {
-<<<<<<< HEAD
-      catalogNamesForProcedure.forEach(catalogName ->
-          CatalogOperations.createProcedureInCatalog(
-              catalog, catalogName, procedureInfo, createMode));
-=======
       catalogNamesForProcedure.forEach(
           catalogName ->
               CatalogOperations.createProcedureInCatalog(
                   catalog, catalogName, procedureInfo, createMode));
->>>>>>> d31b44cb
     } catch (CatalogResourceAlreadyExists alreadyExists) {
       throw this.addCaseInsensitivityWarning(alreadyExists);
     }
@@ -548,52 +484,32 @@
   public void removeTable(String tableReference) {
     List<String> catalogNamesForTable = buildCatalogNamesForResource(tableReference);
 
-<<<<<<< HEAD
-    catalogNamesForTable.forEach(catalogName ->
-        CatalogOperations.deleteTableFromCatalog(catalog, catalogName));
-=======
     catalogNamesForTable.forEach(
         catalogName -> CatalogOperations.deleteTableFromCatalog(catalog, catalogName));
->>>>>>> d31b44cb
   }
 
   @Override
   public void removeFunction(String functionReference) {
     List<String> catalogNamesForFunction = buildCatalogNamesForResource(functionReference);
 
-<<<<<<< HEAD
-    catalogNamesForFunction.forEach(catalogName ->
-        CatalogOperations.deleteFunctionFromCatalog(catalog, catalogName));
-=======
     catalogNamesForFunction.forEach(
         catalogName -> CatalogOperations.deleteFunctionFromCatalog(catalog, catalogName));
->>>>>>> d31b44cb
   }
 
   @Override
   public void removeTVF(String functionReference) {
     List<String> catalogNamesForFunction = buildCatalogNamesForResource(functionReference);
 
-<<<<<<< HEAD
-    catalogNamesForFunction.forEach(catalogName ->
-        CatalogOperations.deleteTVFFromCatalog(catalog, catalogName));
-=======
     catalogNamesForFunction.forEach(
         catalogName -> CatalogOperations.deleteTVFFromCatalog(catalog, catalogName));
->>>>>>> d31b44cb
   }
 
   @Override
   public void removeProcedure(String procedureReference) {
     List<String> catalogNamesForProcedure = buildCatalogNamesForResource(procedureReference);
 
-<<<<<<< HEAD
-    catalogNamesForProcedure.forEach(catalogName ->
-        CatalogOperations.deleteProcedureFromCatalog(catalog, catalogName));
-=======
     catalogNamesForProcedure.forEach(
         catalogName -> CatalogOperations.deleteProcedureFromCatalog(catalog, catalogName));
->>>>>>> d31b44cb
   }
 
   /**
